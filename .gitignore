--- conflicted
+++ resolved
@@ -1,9 +1,5 @@
-<<<<<<< HEAD
+.DS_Store
 node_modules
 .DS_Store
 npm-debug.log
-.git
-=======
-.DS_Store
-node_modules
->>>>>>> 0839bde2
+.git